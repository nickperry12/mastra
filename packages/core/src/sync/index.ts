<<<<<<< HEAD
import { z } from 'zod';

import { Action, ActionParams } from '../action';

export function createSync<
  TId extends string = string,
  TSchemaIn extends z.ZodSchema = z.ZodSchema,
  TSchemaOut extends z.ZodSchema = z.ZodSchema,
>(opts: ActionParams<TId, TSchemaIn, TSchemaOut>) {
  return new Action(opts);
}
=======
export * from './sync';
export * from './types';
>>>>>>> 3a90864a
<|MERGE_RESOLUTION|>--- conflicted
+++ resolved
@@ -1,16 +1,2 @@
-<<<<<<< HEAD
-import { z } from 'zod';
-
-import { Action, ActionParams } from '../action';
-
-export function createSync<
-  TId extends string = string,
-  TSchemaIn extends z.ZodSchema = z.ZodSchema,
-  TSchemaOut extends z.ZodSchema = z.ZodSchema,
->(opts: ActionParams<TId, TSchemaIn, TSchemaOut>) {
-  return new Action(opts);
-}
-=======
 export * from './sync';
-export * from './types';
->>>>>>> 3a90864a
+export * from './types';